--- conflicted
+++ resolved
@@ -70,13 +70,9 @@
 pub const FUSE_LOG_SIZE: u32 = 1024;
 pub const DPE_SIZE: u32 = 5 * 1024;
 pub const PCR_RESET_COUNTER_SIZE: u32 = 1024;
-<<<<<<< HEAD
 pub const AUTH_MAN_PREAMBLE_SIZE: u32 = 7 * 1024;
 pub const AUTH_MAN_IMAGE_METADATA_LIST_MAX_SIZE: u32 = 1024;
-pub const DATA_SIZE: u32 = 70 * 1024;
-=======
-pub const DATA_SIZE: u32 = 77 * 1024;
->>>>>>> 51ff0a89
+pub const DATA_SIZE: u32 = 69 * 1024;
 pub const STACK_SIZE: u32 = 22 * 1024;
 pub const ROM_STACK_SIZE: u32 = 14 * 1024;
 pub const ESTACK_SIZE: u32 = 1024;
